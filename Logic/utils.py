from typing import Dict, List
<<<<<<< HEAD
from core.search import SearchEngine
from core.spell_correction import SpellCorrection
from core.preprocess import Preprocessor
from core.snippet import Snippet
from core.indexer.indexes_enum import Indexes, Index_types
=======
from .core.search import SearchEngine
from .core.utility.spell_correction import SpellCorrection
from .core.utility.snippet import Snippet
from .core.indexer.indexes_enum import Indexes, Index_types
>>>>>>> ab4e92b6
import json

movies_dataset = None  # TODO: load your movies dataset (from the json file you saved your indexes in), here
# You can refer to `get_movie_by_id` to see how this is used.
# search_engine = SearchEngine()


def correct_text(text: str, all_documents: List[str]) -> str:
    """
    Correct the give query text, if it is misspelled using Jacard similarity

    Paramters
    ---------
    text: str
        The query text
    all_documents : list of str
        The input documents.

    Returns
    str
        The corrected form of the given text
    """
<<<<<<< HEAD
    spell_corrector = SpellCorrection(all_documents)
    text = spell_corrector.spell_check(text)
    preprocessor = Preprocessor([])
    text = preprocessor.normalize(text)
=======
    # TODO: You can add any preprocessing steps here, if needed!
    # spell_correction_obj = SpellCorrection(all_documents)
    # text = spell_correction_obj.spell_check(text)
>>>>>>> ab4e92b6
    return text


def search(
        query: str,
        max_result_count: int,
        method: str = "ltn-lnn",
        weights: list = [0.3, 0.3, 0.4],
        should_print=False,
        preferred_genre: str = None,
):
    """
    Finds relevant documents to query

    Parameters
    ---------------------------------------------------------------------------------------------------
    query:
        The query text

    max_result_count: Return top 'max_result_count' docs which have the highest scores.
                      notice that if max_result_count = -1, then you have to return all docs

    method: 'ltn.lnn' or 'ltc.lnc' or 'OkapiBM25'

    weights:
        The list, containing importance weights in the search result for each of these items:
            Indexes.STARS: weights[0],
            Indexes.GENRES: weights[1],
            Indexes.SUMMARIES: weights[2],

    preferred_genre:
        A list containing preference rates for each genre. If None, the preference rates are equal.
        (You can leave it None for now)

    Returns
    ----------------------------------------------------------------------------------------------------
    list
    Retrieved documents with snippet
    """
<<<<<<< HEAD
    weights = {
        Indexes.STARS: weights[0],
        Indexes.GENRES: weights[1],
        Indexes.SUMMARIES: weights[2]
    }
    return search_engine.search(
        query, method, weights, max_results=max_result_count, safe_ranking=True
    )
=======
    # weights = ...  # TODO
    # return search_engine.search(
    #     query, method, weights, max_results=max_result_count, safe_ranking=True
    # )
    return None
>>>>>>> ab4e92b6


def get_movie_by_id(id: str, movies_dataset: List[Dict[str, str]]) -> Dict[str, str]:
    """
    Get movie by its id

    Parameters
    ---------------------------------------------------------------------------------------------------
    id: str
        The id of the movie

    movies_dataset: List[Dict[str, str]]
        The dataset of movies

    Returns
    ----------------------------------------------------------------------------------------------------
    dict
        The movie with the given id
    """
<<<<<<< HEAD
    result = movies_dataset.get(
        id,
        {
            "Title": "This is movie's title",
            "Summary": "This is a summary",
            "URL": "https://www.imdb.com/title/tt0111161/",
            "Cast": ["Morgan Freeman", "Tim Robbins"],
            "Genres": ["Drama", "Crime"],
            "Image_URL": "https://m.media-amazon.com/images/M/MV5BNDE3ODcxYzMtY2YzZC00NmNlLWJiNDMtZDViZWM2MzIxZDYwXkEyXkFqcGdeQXVyNjAwNDUxODI@._V1_.jpg",
        },
    )

    result["Image_URL"] = (
        "https://m.media-amazon.com/images/M/MV5BNDE3ODcxYzMtY2YzZC00NmNlLWJiNDMtZDViZWM2MzIxZDYwXkEyXkFqcGdeQXVyNjAwNDUxODI@._V1_.jpg"
        # a default picture for selected movies
    )
    result["URL"] = (
        f"https://www.imdb.com/title/{result['id']}"  # The url pattern of IMDb movies
    )
    return result
=======
    # result = movies_dataset.get(
    #     id,
    #     {
    #         "Title": "This is movie's title",
    #         "Summary": "This is a summary",
    #         "URL": "https://www.imdb.com/title/tt0111161/",
    #         "Cast": ["Morgan Freeman", "Tim Robbins"],
    #         "Genres": ["Drama", "Crime"],
    #         "Image_URL": "https://m.media-amazon.com/images/M/MV5BNDE3ODcxYzMtY2YzZC00NmNlLWJiNDMtZDViZWM2MzIxZDYwXkEyXkFqcGdeQXVyNjAwNDUxODI@._V1_.jpg",
    #     },
    # )

    # result["Image_URL"] = (
    #     "https://m.media-amazon.com/images/M/MV5BNDE3ODcxYzMtY2YzZC00NmNlLWJiNDMtZDViZWM2MzIxZDYwXkEyXkFqcGdeQXVyNjAwNDUxODI@._V1_.jpg"  # a default picture for selected movies
    # )
    # result["URL"] = (
    #     f"https://www.imdb.com/title/{result['id']}"  # The url pattern of IMDb movies
    # )
    # return result
    return None
>>>>>>> ab4e92b6
<|MERGE_RESOLUTION|>--- conflicted
+++ resolved
@@ -1,21 +1,15 @@
 from typing import Dict, List
-<<<<<<< HEAD
 from core.search import SearchEngine
 from core.spell_correction import SpellCorrection
 from core.preprocess import Preprocessor
 from core.snippet import Snippet
 from core.indexer.indexes_enum import Indexes, Index_types
-=======
-from .core.search import SearchEngine
-from .core.utility.spell_correction import SpellCorrection
-from .core.utility.snippet import Snippet
-from .core.indexer.indexes_enum import Indexes, Index_types
->>>>>>> ab4e92b6
 import json
 
 movies_dataset = None  # TODO: load your movies dataset (from the json file you saved your indexes in), here
+
 # You can refer to `get_movie_by_id` to see how this is used.
-# search_engine = SearchEngine()
+search_engine = SearchEngine()
 
 
 def correct_text(text: str, all_documents: List[str]) -> str:
@@ -33,16 +27,10 @@
     str
         The corrected form of the given text
     """
-<<<<<<< HEAD
     spell_corrector = SpellCorrection(all_documents)
     text = spell_corrector.spell_check(text)
     preprocessor = Preprocessor([])
     text = preprocessor.normalize(text)
-=======
-    # TODO: You can add any preprocessing steps here, if needed!
-    # spell_correction_obj = SpellCorrection(all_documents)
-    # text = spell_correction_obj.spell_check(text)
->>>>>>> ab4e92b6
     return text
 
 
@@ -82,7 +70,6 @@
     list
     Retrieved documents with snippet
     """
-<<<<<<< HEAD
     weights = {
         Indexes.STARS: weights[0],
         Indexes.GENRES: weights[1],
@@ -91,13 +78,6 @@
     return search_engine.search(
         query, method, weights, max_results=max_result_count, safe_ranking=True
     )
-=======
-    # weights = ...  # TODO
-    # return search_engine.search(
-    #     query, method, weights, max_results=max_result_count, safe_ranking=True
-    # )
-    return None
->>>>>>> ab4e92b6
 
 
 def get_movie_by_id(id: str, movies_dataset: List[Dict[str, str]]) -> Dict[str, str]:
@@ -117,7 +97,6 @@
     dict
         The movie with the given id
     """
-<<<<<<< HEAD
     result = movies_dataset.get(
         id,
         {
@@ -137,26 +116,4 @@
     result["URL"] = (
         f"https://www.imdb.com/title/{result['id']}"  # The url pattern of IMDb movies
     )
-    return result
-=======
-    # result = movies_dataset.get(
-    #     id,
-    #     {
-    #         "Title": "This is movie's title",
-    #         "Summary": "This is a summary",
-    #         "URL": "https://www.imdb.com/title/tt0111161/",
-    #         "Cast": ["Morgan Freeman", "Tim Robbins"],
-    #         "Genres": ["Drama", "Crime"],
-    #         "Image_URL": "https://m.media-amazon.com/images/M/MV5BNDE3ODcxYzMtY2YzZC00NmNlLWJiNDMtZDViZWM2MzIxZDYwXkEyXkFqcGdeQXVyNjAwNDUxODI@._V1_.jpg",
-    #     },
-    # )
-
-    # result["Image_URL"] = (
-    #     "https://m.media-amazon.com/images/M/MV5BNDE3ODcxYzMtY2YzZC00NmNlLWJiNDMtZDViZWM2MzIxZDYwXkEyXkFqcGdeQXVyNjAwNDUxODI@._V1_.jpg"  # a default picture for selected movies
-    # )
-    # result["URL"] = (
-    #     f"https://www.imdb.com/title/{result['id']}"  # The url pattern of IMDb movies
-    # )
-    # return result
-    return None
->>>>>>> ab4e92b6
+    return result